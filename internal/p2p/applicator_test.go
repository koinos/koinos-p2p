--- conflicted
+++ resolved
@@ -2,11 +2,8 @@
 
 import (
 	"context"
-<<<<<<< HEAD
+	"errors"
 	"fmt"
-=======
-	"errors"
->>>>>>> a73ad175
 	"testing"
 	"time"
 
@@ -568,15 +565,36 @@
 		t.Error(err)
 	}
 
+	goodTrx := &protocol.Transaction{
+		Id: []byte{0},
+		Header: &protocol.TransactionHeader{
+			Payer: []byte{0},
+			Nonce: nonceBytes,
+		},
+	}
+
+	badTrx := &protocol.Transaction{
+		Id: []byte{1},
+		Header: &protocol.TransactionHeader{
+			Payer: []byte{0},
+			Nonce: nonceBytes,
+		},
+	}
+
+	rpc.invalidNonceTrxs[string(badTrx.Id)] = void{}
+
+	applicator.Start(ctx)
+
+	err = applicator.ApplyTransaction(ctx, goodTrx)
+	if err != nil {
+		t.Error(err)
+	}
+
 	trx1 := &protocol.Transaction{
 		Id: []byte{0},
 		Header: &protocol.TransactionHeader{
 			Payer: []byte{0},
-<<<<<<< HEAD
 			Nonce: nonceBytes,
-=======
-			Nonce: []byte{0},
->>>>>>> a73ad175
 		},
 	}
 
@@ -592,11 +610,7 @@
 		Id: []byte{1},
 		Header: &protocol.TransactionHeader{
 			Payer: []byte{0},
-<<<<<<< HEAD
 			Nonce: nonceBytes,
-=======
-			Nonce: []byte{0},
->>>>>>> a73ad175
 		},
 	}
 
@@ -627,12 +641,10 @@
 	trxBroadcast := &broadcast.TransactionAccepted{
 		Transaction: trx1,
 	}
-<<<<<<< HEAD
 
 	applicator.HandleTransactionBroadcast(trxBroadcast)
 
 	<-testChan1
-=======
 }
 
 func TestValidateBlock(t *testing.T) {
@@ -751,5 +763,4 @@
 	} else if !errors.Is(err, p2perrors.ErrInvalidTransaction) {
 		t.Errorf("expected validateTransaction to return ErrInvalidTransaction, was: %e", err)
 	}
->>>>>>> a73ad175
 }