--- conflicted
+++ resolved
@@ -219,17 +219,11 @@
 	defer kg.transaction.enableMutex.Unlock()
 
 	if kg.transaction.Enabled {
-<<<<<<< HEAD
 		binary, err := canonical.Marshal(transaction)
 		if err != nil {
 			return err
 		}
 
-		// Add to the transaction cache
-		kg.transactionCache.CheckTransactions(transaction)
-
-=======
->>>>>>> 672d8ef1
 		log.Infof("Publishing transaction - %s", util.TransactionString(transaction))
 		kg.transaction.PublishMessage(context.Background(), binary)
 	}
@@ -243,17 +237,11 @@
 	defer kg.block.enableMutex.Unlock()
 
 	if kg.block.Enabled {
-<<<<<<< HEAD
 		binary, err := canonical.Marshal(block)
 		if err != nil {
 			return err
 		}
 
-		// Add to the transaction cache
-		kg.transactionCache.CheckBlock(block)
-
-=======
->>>>>>> 672d8ef1
 		log.Infof("Publishing block - %s", util.BlockString(block))
 		kg.block.PublishMessage(context.Background(), binary)
 	}
