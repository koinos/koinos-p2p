package p2p

import (
	"context"
	"strings"
	"testing"
<<<<<<< HEAD

	"github.com/koinos/koinos-p2p/internal/p2p/rpc"
	types "github.com/koinos/koinos-types-golang"
	"github.com/libp2p/go-libp2p-core/peer"
)

type TestRPC struct {
	Height             types.BlockHeightType
	MultihashID        types.UInt64
	ApplyBlockResponse bool
}

// GetHeadBlock rpc call
func (k TestRPC) GetHeadBlock() *types.BlockTopology {
	bt := types.NewBlockTopology()
	bt.Height = k.Height
	return bt
}

// ApplyBlock rpc call
func (k TestRPC) ApplyBlock(block *types.Block) bool {
	return true
}

// GetBlocksByHeight rpc call
func (k TestRPC) GetBlocksByHeight(blockID *types.Multihash, height types.UInt32, numBlock types.UInt32) *[]types.Block {
	blocks := make([]types.Block, 0)
	return &blocks
}

// GetChainID rpc call
func (k TestRPC) GetChainID() *types.Multihash {
	mh := types.NewMultihash()
	mh.ID = k.MultihashID
	return mh
}

func TestBasicNode(t *testing.T) {
	ctx := context.Background()

	rpc := rpc.NewKoinosRPC()

	// With an explicit seed
	bn, err := NewKoinosP2PNode(ctx, "/ip4/127.0.0.1/tcp/8765", rpc, 1234)
=======
)

func TestBasicNode(t *testing.T) {
	ctx := context.Background()

	// With an explicit seed
	bn, err := NewKoinosP2PNode(ctx, "/ip4/127.0.0.1/tcp/8765", 1234)
>>>>>>> 6fc467e8
	if err != nil {
		t.Error(err)
	}

	addr := bn.GetPeerAddress()
	// Check peer address
	if !strings.HasPrefix(addr.String(), "/ip4/127.0.0.1/tcp/8765/p2p/Qm") {
		t.Errorf("Peer address returned by node is not correct")
	}

	// With 0 seed
<<<<<<< HEAD
	bn, err = NewKoinosP2PNode(ctx, "/ip4/127.0.0.1/tcp/8765", rpc, 0)
	if err != nil {
		t.Error(err)
	}
	bn.Close()

	// Give an invalid listen address
	bn, err = NewKoinosP2PNode(ctx, "---", rpc, 0)
	if err == nil {
		t.Error("Starting a node with an invalid address should give an error, but it did not")
	}
}

func TestBroadcastProtocol(t *testing.T) {
	rpc := rpc.NewKoinosRPC()
	listenNode, sendNode, peer, err := createTestClients(rpc, rpc)
	if err != nil {
		t.Error(err)
	}

	sendNode.Protocols.Broadcast.InitiateProtocol(context.Background(), peer.ID)

	listenNode.Close()
	sendNode.Close()
}

func createTestClients(listenRPC rpc.RPC, sendRPC rpc.RPC) (*KoinosP2PNode, *KoinosP2PNode, *peer.AddrInfo, error) {
	listenNode, err := NewKoinosP2PNode(context.Background(), "/ip4/127.0.0.1/tcp/8765", listenRPC, 1234)
	if err != nil {
		return nil, nil, nil, err
	}

	sendNode, err := NewKoinosP2PNode(context.Background(), "/ip4/127.0.0.1/tcp/8888", sendRPC, 2345)
	if err != nil {
		return nil, nil, nil, err
	}

	// Connect to the listener
	peerAddr := listenNode.GetPeerAddress()
	peer, err := sendNode.ConnectToPeer(peerAddr.String())
	if err != nil {
		return nil, nil, nil, err
	}

	return listenNode, sendNode, peer, nil
}

func TestSyncProtocol(t *testing.T) {
	{
		// Test no error sync
		{
			listenRPC := TestRPC{Height: 128, MultihashID: 1, ApplyBlockResponse: true}
			sendRPC := TestRPC{Height: 5, MultihashID: 1, ApplyBlockResponse: true}
			listenNode, sendNode, peer, err := createTestClients(listenRPC, sendRPC)
			if err != nil {
				t.Error(err)
			}

			errs := make(chan error, 1)
			sendNode.Protocols.Sync.InitiateProtocol(context.Background(), peer.ID, errs)
			err = getChannelError(errs)
			if err != nil {
				t.Error(err)
			}

			listenNode.Close()
			sendNode.Close()
		}

		// Test different chain IDs
		{
			listenRPC := TestRPC{Height: 128, MultihashID: 1, ApplyBlockResponse: true}
			sendRPC := TestRPC{Height: 5, MultihashID: 2, ApplyBlockResponse: true}
			listenNode, sendNode, peer, err := createTestClients(listenRPC, sendRPC)

			errs := make(chan error, 1)
			sendNode.Protocols.Sync.InitiateProtocol(context.Background(), peer.ID, errs)
			err = getChannelError(errs)
			if err == nil {
				t.Error("Nodes with different chain ids should return an error, but did not")
			}

			listenNode.Close()
			sendNode.Close()
		}

		// Test same head block
		{
			listenRPC := TestRPC{Height: 128, MultihashID: 1, ApplyBlockResponse: true}
			sendRPC := TestRPC{Height: 128, MultihashID: 1, ApplyBlockResponse: true}
			listenNode, sendNode, peer, err := createTestClients(listenRPC, sendRPC)

			errs := make(chan error, 1)
			sendNode.Protocols.Sync.InitiateProtocol(context.Background(), peer.ID, errs)
			err = getChannelError(errs)
			if err == nil {
				t.Error("Nodes with same head block should return an error, but did not")
			}

			listenNode.Close()
			sendNode.Close()
		}
=======
	bn, err = NewKoinosP2PNode(ctx, "/ip4/127.0.0.1/tcp/8765", 0)
	if err != nil {
		t.Error(err)
>>>>>>> 6fc467e8
	}
	bn.Close()

<<<<<<< HEAD
func getChannelError(errs chan error) error {
	select {
	case err := <-errs:
		return err
	default:
		return nil
=======
	// Give an invalid listen address
	bn, err = NewKoinosP2PNode(ctx, "---", 0)
	if err == nil {
		t.Error("Starting a node with an invalid address should give an error, but it did not")
>>>>>>> 6fc467e8
	}
}<|MERGE_RESOLUTION|>--- conflicted
+++ resolved
@@ -4,8 +4,7 @@
 	"context"
 	"strings"
 	"testing"
-<<<<<<< HEAD
-
+  
 	"github.com/koinos/koinos-p2p/internal/p2p/rpc"
 	types "github.com/koinos/koinos-types-golang"
 	"github.com/libp2p/go-libp2p-core/peer"
@@ -49,15 +48,6 @@
 
 	// With an explicit seed
 	bn, err := NewKoinosP2PNode(ctx, "/ip4/127.0.0.1/tcp/8765", rpc, 1234)
-=======
-)
-
-func TestBasicNode(t *testing.T) {
-	ctx := context.Background()
-
-	// With an explicit seed
-	bn, err := NewKoinosP2PNode(ctx, "/ip4/127.0.0.1/tcp/8765", 1234)
->>>>>>> 6fc467e8
 	if err != nil {
 		t.Error(err)
 	}
@@ -69,7 +59,6 @@
 	}
 
 	// With 0 seed
-<<<<<<< HEAD
 	bn, err = NewKoinosP2PNode(ctx, "/ip4/127.0.0.1/tcp/8765", rpc, 0)
 	if err != nil {
 		t.Error(err)
@@ -172,26 +161,13 @@
 			listenNode.Close()
 			sendNode.Close()
 		}
-=======
-	bn, err = NewKoinosP2PNode(ctx, "/ip4/127.0.0.1/tcp/8765", 0)
-	if err != nil {
-		t.Error(err)
->>>>>>> 6fc467e8
 	}
-	bn.Close()
 
-<<<<<<< HEAD
 func getChannelError(errs chan error) error {
 	select {
 	case err := <-errs:
 		return err
 	default:
 		return nil
-=======
-	// Give an invalid listen address
-	bn, err = NewKoinosP2PNode(ctx, "---", 0)
-	if err == nil {
-		t.Error("Starting a node with an invalid address should give an error, but it did not")
->>>>>>> 6fc467e8
 	}
 }