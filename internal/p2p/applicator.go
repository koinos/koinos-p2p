package p2p

import (
	"context"
	"encoding/hex"
	"errors"
	"fmt"
	"slices"
	"sync/atomic"
	"time"

	log "github.com/koinos/koinos-log-golang/v2"
	"github.com/koinos/koinos-p2p/internal/options"
	"github.com/koinos/koinos-p2p/internal/p2perrors"
	"github.com/koinos/koinos-p2p/internal/rpc"
	"github.com/koinos/koinos-proto-golang/v2/koinos/broadcast"
	"github.com/koinos/koinos-proto-golang/v2/koinos/chain"
	"github.com/koinos/koinos-proto-golang/v2/koinos/protocol"
	"google.golang.org/protobuf/proto"
)

type blockEntry struct {
	block    *protocol.Block
	errChans []chan<- error
}

type transactionEntry struct {
	transaction *protocol.Transaction
	errChans    []chan<- error
}

type tryBlockApplicationRequest struct {
	block *protocol.Block
	force bool
}

type tryTransactionApplicationRequest struct {
	transaction *protocol.Transaction
	force       bool
}

type applyBlockRequest struct {
	block   *protocol.Block
	errChan chan<- error
	ctx     context.Context
}

type blockApplicationStatus struct {
	block *protocol.Block
	err   error
}

type applyTransactionRequest struct {
	transaction *protocol.Transaction
	errChan     chan<- error
	ctx         context.Context
}

type transactionApplicationStatus struct {
	transaction *protocol.Transaction
	err         error
}

// Applicator manages block application to avoid duplicate application and premature application
type Applicator struct {
	rpc          rpc.LocalRPC
	highestBlock uint64
	lib          uint64

	transactionCache *TransactionCache

	forkWatchdog *ForkWatchdog

	blocksById       map[string]*blockEntry
	blocksByPrevious map[string]map[string]void
	blocksByHeight   map[uint64]map[string]void
	pendingBlocks    map[string]void

<<<<<<< HEAD
	transactionsById         map[string]*transactionEntry
	transactionsByPayeeNonce map[string]map[string]void
	pendingTransactions      map[string]void

	newBlockChan             chan *blockEntry
	newTransactionChan       chan *transactionEntry
	forkHeadsChan            chan *broadcast.ForkHeads
	blockBroadcastChan       chan *broadcast.BlockAccepted
	transactionBroadcastChan chan *broadcast.TransactionAccepted
	blockStatusChan          chan *blockApplicationStatus
	transactionStatusChan    chan *transactionApplicationStatus
	tryBlockChan             chan *tryBlockApplicationRequest
	tryTransactionChan       chan *tryTransactionApplicationRequest
	removeTransactionChan    chan string
=======
	newBlockChan       chan *blockEntry
	forkHeadsChan      chan *broadcast.ForkHeads
	blockBroadcastChan chan *broadcast.BlockAccepted
	blockStatusChan    chan *blockApplicationStatus
	tryBlockChan       chan *tryBlockApplicationRequest
	resetChan          chan *void
>>>>>>> a73ad175

	applyBlockChan       chan *applyBlockRequest
	applyTransactionChan chan *applyTransactionRequest

	opts options.ApplicatorOptions
}

func NewApplicator(ctx context.Context, rpc rpc.LocalRPC, cache *TransactionCache, opts options.ApplicatorOptions) (*Applicator, error) {
	headInfo, err := rpc.GetHeadBlock(ctx)

	if err != nil {
		return nil, err
	}

	return &Applicator{
<<<<<<< HEAD
		rpc:                      rpc,
		highestBlock:             headInfo.HeadTopology.Height,
		lib:                      headInfo.LastIrreversibleBlock,
		transactionCache:         cache,
		forkWatchdog:             NewForkWatchdog(),
		blocksById:               make(map[string]*blockEntry),
		blocksByPrevious:         make(map[string]map[string]void),
		blocksByHeight:           make(map[uint64]map[string]void),
		pendingBlocks:            make(map[string]void),
		transactionsById:         make(map[string]*transactionEntry),
		transactionsByPayeeNonce: make(map[string]map[string]void),
		pendingTransactions:      make(map[string]void),
		newBlockChan:             make(chan *blockEntry, 10),
		newTransactionChan:       make(chan *transactionEntry, 10),
		forkHeadsChan:            make(chan *broadcast.ForkHeads, 10),
		blockBroadcastChan:       make(chan *broadcast.BlockAccepted, 10),
		transactionBroadcastChan: make(chan *broadcast.TransactionAccepted, 10),
		blockStatusChan:          make(chan *blockApplicationStatus, 10),
		transactionStatusChan:    make(chan *transactionApplicationStatus, 10),
		tryBlockChan:             make(chan *tryBlockApplicationRequest, 10),
		tryTransactionChan:       make(chan *tryTransactionApplicationRequest, 10),
		removeTransactionChan:    make(chan string),
		applyBlockChan:           make(chan *applyBlockRequest, 10),
		applyTransactionChan:     make(chan *applyTransactionRequest, 10),
		opts:                     opts,
=======
		rpc:                  rpc,
		highestBlock:         headInfo.HeadTopology.Height,
		lib:                  headInfo.LastIrreversibleBlock,
		transactionCache:     cache,
		forkWatchdog:         NewForkWatchdog(),
		blocksById:           make(map[string]*blockEntry),
		blocksByPrevious:     make(map[string]map[string]void),
		blocksByHeight:       make(map[uint64]map[string]void),
		pendingBlocks:        make(map[string]void),
		newBlockChan:         make(chan *blockEntry, 10),
		forkHeadsChan:        make(chan *broadcast.ForkHeads, 10),
		blockBroadcastChan:   make(chan *broadcast.BlockAccepted, 10),
		blockStatusChan:      make(chan *blockApplicationStatus, 10),
		tryBlockChan:         make(chan *tryBlockApplicationRequest, 10),
		resetChan:            make(chan *void, 1),
		applyBlockChan:       make(chan *applyBlockRequest, 10),
		applyTransactionChan: make(chan *applyTransactionRequest, 10),
		opts:                 opts,
>>>>>>> a73ad175
	}, nil
}

func (a *Applicator) validateBlock(block *protocol.Block) error {
	if block.Id == nil {
		return fmt.Errorf("%w, block id was nil", p2perrors.ErrInvalidBlock)
	}

	if block.Header == nil {
		return fmt.Errorf("%w, block header was nil", p2perrors.ErrInvalidBlock)
	}

	if block.Header.Previous == nil {
		return fmt.Errorf("%w, previous block was nil", p2perrors.ErrInvalidBlock)
	}

	return nil
}

// ApplyBlock will apply the block to the chain at the appropriate time
func (a *Applicator) ApplyBlock(ctx context.Context, block *protocol.Block) error {
	if err := a.validateBlock(block); err != nil {
		return err
	}

	if err := a.forkWatchdog.Add(block); err != nil {
		return err
	}

	errChan := make(chan error, 1)

	a.newBlockChan <- &blockEntry{block: block, errChans: []chan<- error{errChan}}

	select {
	case err := <-errChan:
		return err

	case <-ctx.Done():
		return p2perrors.ErrBlockApplicationTimeout
	}
}

<<<<<<< HEAD
func (a *Applicator) ApplyTransaction(ctx context.Context, transaction *protocol.Transaction) error {
=======
func (a *Applicator) validateTransaction(trx *protocol.Transaction) error {
	if trx.Id == nil {
		return fmt.Errorf("%w, transaction id was nil", p2perrors.ErrInvalidTransaction)
	}

	if trx.Header == nil {
		return fmt.Errorf("%w, transaction header was nil", p2perrors.ErrInvalidTransaction)
	}

	if trx.Header.Payer == nil {
		return fmt.Errorf("%w, transaction payer was nil", p2perrors.ErrInvalidTransaction)
	}

	if trx.Header.Nonce == nil {
		return fmt.Errorf("%w, transaction nonce was nil", p2perrors.ErrInvalidTransaction)
	}

	return nil
}

func (a *Applicator) ApplyTransaction(ctx context.Context, trx *protocol.Transaction) error {
	if err := a.validateTransaction(trx); err != nil {
		return err
	}

>>>>>>> a73ad175
	errChan := make(chan error, 1)

	a.newTransactionChan <- &transactionEntry{transaction: transaction, errChans: []chan<- error{errChan}}

	select {
	case err := <-errChan:
		return err

	case <-ctx.Done():
		return p2perrors.ErrTransactionApplicationTimeout
	}
}

func (a *Applicator) Reset(ctx context.Context) {
	select {
	case a.resetChan <- &void{}:
	case <-ctx.Done():
	}
}

// HandleForkHeads handles a fork heads broadcast
func (a *Applicator) HandleForkHeads(forkHeads *broadcast.ForkHeads) {
	a.forkHeadsChan <- forkHeads
}

// HandleBlockBroadcast handles a block broadcast
func (a *Applicator) HandleBlockBroadcast(blockAccept *broadcast.BlockAccepted) {
	a.blockBroadcastChan <- blockAccept
}

// HandleTransactionBroadcast handles a transaction broadcast
func (a *Applicator) HandleTransactionBroadcast(transactionAccept *broadcast.TransactionAccepted) {
	a.transactionBroadcastChan <- transactionAccept
}

func (a *Applicator) addBlockEntry(ctx context.Context, entry *blockEntry) {
	id := string(entry.block.Id)
	previousId := string(entry.block.Header.Previous)
	height := entry.block.Header.Height

	if oldEntry, ok := a.blocksById[id]; ok {
		oldEntry.errChans = append(oldEntry.errChans, entry.errChans...)
	} else {
		a.blocksById[id] = entry

		if _, ok := a.blocksByPrevious[previousId]; !ok {
			a.blocksByPrevious[previousId] = make(map[string]void)
		}
		a.blocksByPrevious[string(entry.block.Header.Previous)][id] = void{}

		if _, ok := a.blocksByHeight[height]; !ok {
			a.blocksByHeight[height] = make(map[string]void)
		}
		a.blocksByHeight[height][id] = void{}
	}

	// If the block height is greater than the highest block we have seen plus one,
	// we know we cannot apply it yet. Wait
	if entry.block.Header.Height > a.highestBlock+1 {
		return
	}

	// If the parent block is currently being applied, we cannot apply it yet. Wait
	if _, ok := a.pendingBlocks[string(entry.block.Header.Previous)]; ok {
		return
	}

	a.tryBlockApplication(ctx, entry.block, false)
}

func (a *Applicator) addTransactionEntry(ctx context.Context, entry *transactionEntry) {
	id := string(entry.transaction.Id)

	// If the transaction is already known, add the error channels and return
	if oldEntry, ok := a.transactionsById[id]; ok {
		oldEntry.errChans = append(oldEntry.errChans, entry.errChans...)
		return
	} else {
		a.transactionsById[id] = entry
	}

	// Get the payee from the transaction and append the nonce
	payee := string(entry.transaction.Header.Payer)
	if entry.transaction.Header.Payee != nil {
		payee = string(entry.transaction.Header.Payee)
	} else {
		a.transactionsById[id] = entry
	}

	payeeNonce := payee + string(entry.transaction.Header.Nonce)

	// Record the transaction by the payee and the nonce
	if _, ok := a.transactionsByPayeeNonce[payeeNonce]; !ok {
		a.transactionsByPayeeNonce[payeeNonce] = make(map[string]void)
	}
	a.transactionsByPayeeNonce[payeeNonce][id] = void{}

	// Automatically expire the transaction after 30 seconds
	go func() {
		select {
		case <-time.After(a.opts.TransactionExpiration):
			select {
			case a.transactionStatusChan <- &transactionApplicationStatus{entry.transaction, p2perrors.ErrTransactionApplicationTimeout}:
			case <-ctx.Done():
			}
		case <-ctx.Done():
		}
	}()

	// Decrement the nonce by one to get the previous nonce
	nonce := &chain.ValueType{}
	err := proto.Unmarshal(entry.transaction.Header.Nonce, nonce)
	if err != nil {
		return
	}

	nonceValue := nonce.GetUint64Value() - 1
	nonce.Kind = &chain.ValueType_Uint64Value{Uint64Value: nonceValue}
	prevNonce, err := proto.Marshal(nonce)
	if err != nil {
		return
	}

	prevPayeeNonce := payee + string(prevNonce)

	// If we know the previous nonce transaction exists, do not try application right now
	if _, ok := a.transactionsByPayeeNonce[prevPayeeNonce]; ok {
		return
	}

	a.tryTransactionApplication(ctx, entry.transaction, false)
}

func (a *Applicator) removeBlockEntry(ctx context.Context, id string, err error) {
	if entry, ok := a.blocksById[id]; ok {
		for _, ch := range entry.errChans {
			select {
			case ch <- err:
				close(ch)
			case <-ctx.Done():
			}
		}

		delete(a.blocksById, id)

		previousId := string(entry.block.Header.Previous)
		height := entry.block.Header.Height

		if blocks, ok := a.blocksByPrevious[previousId]; ok {
			delete(blocks, id)

			if len(a.blocksByPrevious[previousId]) == 0 {
				delete(a.blocksByPrevious, previousId)
			}
		}

		if blocks, ok := a.blocksByHeight[height]; ok {
			delete(blocks, id)

			if len(a.blocksByHeight[height]) == 0 {
				delete(a.blocksByHeight, height)
			}
		}
	}
}

func (a *Applicator) removeTransactionEntry(ctx context.Context, id string, err error) {
	if entry, ok := a.transactionsById[id]; ok {
		for _, ch := range entry.errChans {
			defer close(ch)
			select {
			case ch <- err:
			case <-ctx.Done():
			}
		}

		delete(a.transactionsById, id)

		payee := string(entry.transaction.Header.Payer)
		if entry.transaction.Header.Payee != nil {
			payee = string(entry.transaction.Header.Payee)
		}

		payeeNonce := payee + string(entry.transaction.Header.Nonce)

		if transactions, ok := a.transactionsByPayeeNonce[payeeNonce]; ok {
			delete(transactions, id)

			if len(transactions) == 0 {
				delete(a.transactionsByPayeeNonce, payeeNonce)
			}
		}
	}
}

func (a *Applicator) tryBlockApplication(ctx context.Context, block *protocol.Block, force bool) {
	go func() {
		select {
		case a.tryBlockChan <- &tryBlockApplicationRequest{
			block: block,
			force: force,
		}:
		case <-ctx.Done():
		}
	}()
}

func (a *Applicator) handleTryBlockApplication(ctx context.Context, request *tryBlockApplicationRequest) {
	// If there is already a pending application of the block, return
	if _, ok := a.pendingBlocks[string(request.block.Id)]; ok {
		if request.force {
			go func() {
				select {
				case <-time.After(a.opts.ForceApplicationRetryDelay):
					a.tryBlockApplication(ctx, request.block, request.force)
				case <-ctx.Done():
				}
			}()
		}

		return
	}

	a.pendingBlocks[string(request.block.Id)] = void{}

	go func() {
		errChan := make(chan error, 1)

		// If block is more than 4 seconds in the future, do not apply it until
		// it is less than 4 seconds in the future.
		applicationThreshold := time.Now().Add(a.opts.DelayThreshold)
		blockTime := time.Unix(int64(request.block.Header.Timestamp/1000), int64(request.block.Header.Timestamp%1000))

		if blockTime.After(applicationThreshold) {
			delayCtx, delayCancel := context.WithTimeout(ctx, a.opts.DelayTimeout)
			defer delayCancel()
			timerCtx, timerCancel := context.WithTimeout(ctx, blockTime.Sub(applicationThreshold))
			defer timerCancel()

			select {
			case <-timerCtx.Done():
			case <-delayCtx.Done():
				a.blockStatusChan <- &blockApplicationStatus{
					block: request.block,
					err:   ctx.Err(),
				}
				return
			case <-ctx.Done():
				return
			}
		}

		a.applyBlockChan <- &applyBlockRequest{request.block, errChan, ctx}

		select {
		case err := <-errChan:
			select {
			case a.blockStatusChan <- &blockApplicationStatus{
				block: request.block,
				err:   err,
			}:
			case <-ctx.Done():
			}
		case <-ctx.Done():
		}
	}()
}

func (a *Applicator) tryTransactionApplication(ctx context.Context, transaction *protocol.Transaction, force bool) {
	go func() {
		select {
		case a.tryTransactionChan <- &tryTransactionApplicationRequest{
			transaction: transaction,
			force:       force,
		}:
		case <-ctx.Done():
		}
	}()
}

func (a *Applicator) handleTryTransactionApplication(ctx context.Context, request *tryTransactionApplicationRequest) {
	if _, ok := a.pendingTransactions[string(request.transaction.Id)]; ok {
		if request.force {
			go func() {
				select {
				case <-time.After(a.opts.ForceApplicationRetryDelay):
					a.tryTransactionApplication(ctx, request.transaction, request.force)
				case <-ctx.Done():
				}
			}()
		}

		return
	}

	a.pendingTransactions[string(request.transaction.Id)] = void{}

	go func() {
		errChan := make(chan error, 1)

		select {
		case a.applyTransactionChan <- &applyTransactionRequest{request.transaction, errChan, ctx}:
		case <-ctx.Done():
			return
		}

		select {
		case err := <-errChan:
			select {
			case a.transactionStatusChan <- &transactionApplicationStatus{request.transaction, err}:
			case <-ctx.Done():
			}
		case <-ctx.Done():
		}
	}()
}

func (a *Applicator) handleBlockStatus(ctx context.Context, status *blockApplicationStatus) {
	delete(a.pendingBlocks, string(status.block.Id))

	if status.err != nil && (errors.Is(status.err, p2perrors.ErrBlockState)) {
		a.tryBlockApplication(ctx, status.block, false)
	} else if status.err == nil || !errors.Is(status.err, p2perrors.ErrUnknownPreviousBlock) {

		if status.err == nil {
			a.checkBlockChildren(ctx, string(status.block.Id))
		}

		a.removeBlockEntry(ctx, string(status.block.Id), status.err)
	}
}

func (a *Applicator) handleTransactionStatus(ctx context.Context, status *transactionApplicationStatus) {
	delete(a.pendingTransactions, string(status.transaction.Id))

	if status.err == nil {
		a.transactionCache.AddTransactions(status.transaction)
	}

	// We might get an error if the transaction has already been applied, if it is in the cache, check children again
	if a.transactionCache.CheckTransactions(status.transaction) > 0 {
		a.checkTransactionChildren(ctx, status.transaction)
	} else if errors.Is(status.err, p2perrors.ErrInvalidNonce) {
		return
	}

	a.removeTransactionEntry(ctx, string(status.transaction.Id), status.err)
}

func (a *Applicator) handleNewBlock(ctx context.Context, entry *blockEntry) {
	var err error

	if entry.block.Header.Height > a.highestBlock+a.opts.MaxHeightDelta {
		err = p2perrors.ErrMaxHeight
	} else if len(a.blocksById) >= int(a.opts.MaxPendingBlocks) {
		err = p2perrors.ErrMaxPendingBlocks
	} else if entry.block.Header.Height <= a.lib {
		err = p2perrors.ErrBlockIrreversibility
	}

	if err != nil {
		for _, ch := range entry.errChans {
			select {
			case ch <- err:
				close(ch)
			case <-ctx.Done():
			}
		}
	} else {
		a.addBlockEntry(ctx, entry)
	}
}

func (a *Applicator) handleNewTransaction(ctx context.Context, entry *transactionEntry) {
	var err error

	if len(a.transactionsById) >= int(a.opts.MaxPendingTransactions) {
		err = p2perrors.ErrMaxPendingTransactions
	} else {
		a.addTransactionEntry(ctx, entry)
	}

	if err != nil {
		for _, ch := range entry.errChans {
			defer close(ch)
			select {
			case ch <- err:
			case <-ctx.Done():
			}
		}
	}
}

func (a *Applicator) checkBlockChildren(ctx context.Context, blockID string) {
	if children, ok := a.blocksByPrevious[string(blockID)]; ok {
		for id := range children {
			if entry, ok := a.blocksById[id]; ok {
				force := time.Since(time.UnixMilli(int64(entry.block.Header.Timestamp))) < a.opts.ForceChildRequestThreshold
				a.tryBlockApplication(ctx, entry.block, force)
			}
		}
	}
}

func (a *Applicator) checkTransactionChildren(ctx context.Context, transaction *protocol.Transaction) {
	payee := string(transaction.Header.Payer)
	if transaction.Header.Payee != nil {
		payee = string(transaction.Header.Payee)
	}

	// Increment the nonce by one to get the next nonce
	nonce := &chain.ValueType{}
	err := proto.Unmarshal(transaction.Header.Nonce, nonce)
	if err != nil {
		return
	}

	nonceValue := nonce.GetUint64Value() + 1
	nonce.Kind = &chain.ValueType_Uint64Value{Uint64Value: nonceValue}
	nextNonce, err := proto.Marshal(nonce)
	if err != nil {
		return
	}

	nextPayeeNonce := payee + string(nextNonce)

	if children, ok := a.transactionsByPayeeNonce[nextPayeeNonce]; ok {
		for id := range children {
			if entry, ok := a.transactionsById[id]; ok {
				a.tryTransactionApplication(ctx, entry.transaction, true)
			}
		}
	}
}

func (a *Applicator) handleForkHeads(ctx context.Context, forkHeads *broadcast.ForkHeads) {
	oldLib := a.lib
	atomic.StoreUint64(&a.lib, forkHeads.LastIrreversibleBlock.Height)

	a.forkWatchdog.Purge(forkHeads.LastIrreversibleBlock.Height)

	for _, head := range forkHeads.Heads {
		a.checkBlockChildren(ctx, string(head.Id))
	}

	// Blocks at or before LIB are automatically rejected, so all entries have height
	// greater than previous LIB. We check every block height greater than old LIB,
	// up to and including the current LIB and remove their entry.
	// Some blocks may be on unreachable forks at this point. That's ok.
	// Because they are not reachable, we will never get a parent block that causes their
	// application and they'll be cleaned up using this logic once their height passes
	// beyond irreversibility
	for h := oldLib + 1; h <= forkHeads.LastIrreversibleBlock.Height; h++ {
		if ids, ok := a.blocksByHeight[h]; ok {
			for id := range ids {
				a.removeBlockEntry(ctx, id, p2perrors.ErrBlockIrreversibility)
			}
		}
	}
}

func (a *Applicator) handleBlockBroadcast(ctx context.Context, blockAccept *broadcast.BlockAccepted) {
	a.transactionCache.CheckBlock(blockAccept.Block)

	// It is not possible for a block with a new highest height to not be head, so this check is sufficient
	if blockAccept.Block.Header.Height > a.highestBlock {
		a.highestBlock = blockAccept.Block.Header.Height
	}

	a.checkBlockChildren(ctx, string(blockAccept.Block.Id))

	for _, transaction := range blockAccept.Block.Transactions {
		a.checkTransactionChildren(ctx, transaction)
	}
}

func (a *Applicator) handleTransactionBroadcast(ctx context.Context, transactionAccept *broadcast.TransactionAccepted) {
	a.transactionCache.AddTransactions(transactionAccept.Transaction)
	a.checkTransactionChildren(ctx, transactionAccept.Transaction)
}

func (a *Applicator) handleReset(ctx context.Context) {
	log.Warn("Resetting applicator...")

	// Block IDs
	log.Warn("Block IDs:")

	for id, entry := range a.blocksById {
		log.Warnf(" - 0x%s", hex.EncodeToString([]byte(id)))

		for _, errChan := range entry.errChans {
			defer close(errChan)
			select {
			case errChan <- p2perrors.ErrBlockApplicationTimeout:
			case <-ctx.Done():
			}
		}
	}

	a.blocksById = make(map[string]*blockEntry)

	// Blocks by Previous
	log.Warn("Blocks by previous:")

	for prevId, blocks := range a.blocksByPrevious {
		log.Warnf(" - 0x%s:", hex.EncodeToString([]byte(prevId)))

		for id, _ := range blocks {
			log.Warnf("    - 0x%s", hex.EncodeToString([]byte(id)))
		}
	}

	a.blocksByPrevious = make(map[string]map[string]void)

	// Blocks by Height
	log.Warnf("Blocks by height:")
	heights := make([]uint64, 0)

	for height := range a.blocksByHeight {
		heights = append(heights, height)
	}

	slices.Sort(heights)

	for _, height := range heights {
		log.Warnf(" - %v:", height)

		for id, _ := range a.blocksByHeight[height] {
			log.Warnf("    - 0x%s", hex.EncodeToString([]byte(id)))
		}
	}

	a.blocksByHeight = make(map[uint64]map[string]void)

	// Pending Blocks
	log.Warnf("Pending blocks:")

	for id, _ := range a.pendingBlocks {
		log.Warnf(" - 0x%s", hex.EncodeToString([]byte(id)))
	}

	a.pendingBlocks = make(map[string]void)

	a.forkWatchdog = NewForkWatchdog()
	// Transaction cache is sent to use during construction so we cannot reset it
	// HighestBlock and LIB should not be reset because these values are still accurate from Chain
}

func (a *Applicator) handleApplyBlock(request *applyBlockRequest) {
	var err error
	if request.block.Header.Height <= atomic.LoadUint64(&a.lib) {
		err = p2perrors.ErrBlockIrreversibility
	} else {
		_, err = a.rpc.ApplyBlock(request.ctx, request.block)
	}

	request.errChan <- err
	close(request.errChan)
}

func (a *Applicator) handleApplyTransaction(request *applyTransactionRequest) {
	var err error
	if a.transactionCache.CheckTransactions(request.transaction) == 0 {
		_, err = a.rpc.ApplyTransaction(request.ctx, request.transaction)
	}

	request.errChan <- err
	close(request.errChan)
}

func (a *Applicator) Start(ctx context.Context) {
	go func() {
		for {
			select {
			case status := <-a.blockStatusChan:
				a.handleBlockStatus(ctx, status)
			case status := <-a.transactionStatusChan:
				a.handleTransactionStatus(ctx, status)
			case entry := <-a.newBlockChan:
				a.handleNewBlock(ctx, entry)
			case entry := <-a.newTransactionChan:
				a.handleNewTransaction(ctx, entry)
			case forkHeads := <-a.forkHeadsChan:
				a.handleForkHeads(ctx, forkHeads)
			case blockBroadcast := <-a.blockBroadcastChan:
				a.handleBlockBroadcast(ctx, blockBroadcast)
			case transactionBroadcast := <-a.transactionBroadcastChan:
				a.handleTransactionBroadcast(ctx, transactionBroadcast)
			case tryApplyBlock := <-a.tryBlockChan:
				a.handleTryBlockApplication(ctx, tryApplyBlock)
<<<<<<< HEAD
			case tryApplyTransaction := <-a.tryTransactionChan:
				a.handleTryTransactionApplication(ctx, tryApplyTransaction)
=======
			case <-a.resetChan:
				a.handleReset(ctx)
>>>>>>> a73ad175

			case <-ctx.Done():
				return
			}
		}
	}()

	for i := 0; i < a.opts.ApplicationJobs; i++ {
		go func() {
			for {
				select {
				case request := <-a.applyBlockChan:
					a.handleApplyBlock(request)
				default:
					select {
					case request := <-a.applyBlockChan:
						a.handleApplyBlock(request)
					case request := <-a.applyTransactionChan:
						a.handleApplyTransaction(request)
					case <-ctx.Done():
						return
					}
				}
			}
		}()
	}
}<|MERGE_RESOLUTION|>--- conflicted
+++ resolved
@@ -76,7 +76,6 @@
 	blocksByHeight   map[uint64]map[string]void
 	pendingBlocks    map[string]void
 
-<<<<<<< HEAD
 	transactionsById         map[string]*transactionEntry
 	transactionsByPayeeNonce map[string]map[string]void
 	pendingTransactions      map[string]void
@@ -91,14 +90,7 @@
 	tryBlockChan             chan *tryBlockApplicationRequest
 	tryTransactionChan       chan *tryTransactionApplicationRequest
 	removeTransactionChan    chan string
-=======
-	newBlockChan       chan *blockEntry
-	forkHeadsChan      chan *broadcast.ForkHeads
-	blockBroadcastChan chan *broadcast.BlockAccepted
-	blockStatusChan    chan *blockApplicationStatus
-	tryBlockChan       chan *tryBlockApplicationRequest
-	resetChan          chan *void
->>>>>>> a73ad175
+	resetChan                chan *void
 
 	applyBlockChan       chan *applyBlockRequest
 	applyTransactionChan chan *applyTransactionRequest
@@ -114,7 +106,6 @@
 	}
 
 	return &Applicator{
-<<<<<<< HEAD
 		rpc:                      rpc,
 		highestBlock:             headInfo.HeadTopology.Height,
 		lib:                      headInfo.LastIrreversibleBlock,
@@ -137,29 +128,10 @@
 		tryBlockChan:             make(chan *tryBlockApplicationRequest, 10),
 		tryTransactionChan:       make(chan *tryTransactionApplicationRequest, 10),
 		removeTransactionChan:    make(chan string),
+		resetChan:                make(chan *void, 1),
 		applyBlockChan:           make(chan *applyBlockRequest, 10),
 		applyTransactionChan:     make(chan *applyTransactionRequest, 10),
 		opts:                     opts,
-=======
-		rpc:                  rpc,
-		highestBlock:         headInfo.HeadTopology.Height,
-		lib:                  headInfo.LastIrreversibleBlock,
-		transactionCache:     cache,
-		forkWatchdog:         NewForkWatchdog(),
-		blocksById:           make(map[string]*blockEntry),
-		blocksByPrevious:     make(map[string]map[string]void),
-		blocksByHeight:       make(map[uint64]map[string]void),
-		pendingBlocks:        make(map[string]void),
-		newBlockChan:         make(chan *blockEntry, 10),
-		forkHeadsChan:        make(chan *broadcast.ForkHeads, 10),
-		blockBroadcastChan:   make(chan *broadcast.BlockAccepted, 10),
-		blockStatusChan:      make(chan *blockApplicationStatus, 10),
-		tryBlockChan:         make(chan *tryBlockApplicationRequest, 10),
-		resetChan:            make(chan *void, 1),
-		applyBlockChan:       make(chan *applyBlockRequest, 10),
-		applyTransactionChan: make(chan *applyTransactionRequest, 10),
-		opts:                 opts,
->>>>>>> a73ad175
 	}, nil
 }
 
@@ -202,35 +174,31 @@
 	}
 }
 
-<<<<<<< HEAD
+func (a *Applicator) validateTransaction(transaction *protocol.Transaction) error {
+	if transaction.Id == nil {
+		return fmt.Errorf("%w, transaction id was nil", p2perrors.ErrInvalidTransaction)
+	}
+
+	if transaction.Header == nil {
+		return fmt.Errorf("%w, transaction header was nil", p2perrors.ErrInvalidTransaction)
+	}
+
+	if transaction.Header.Payer == nil {
+		return fmt.Errorf("%w, transaction payer was nil", p2perrors.ErrInvalidTransaction)
+	}
+
+	if transaction.Header.Nonce == nil {
+		return fmt.Errorf("%w, transaction nonce was nil", p2perrors.ErrInvalidTransaction)
+	}
+
+	return nil
+}
+
 func (a *Applicator) ApplyTransaction(ctx context.Context, transaction *protocol.Transaction) error {
-=======
-func (a *Applicator) validateTransaction(trx *protocol.Transaction) error {
-	if trx.Id == nil {
-		return fmt.Errorf("%w, transaction id was nil", p2perrors.ErrInvalidTransaction)
-	}
-
-	if trx.Header == nil {
-		return fmt.Errorf("%w, transaction header was nil", p2perrors.ErrInvalidTransaction)
-	}
-
-	if trx.Header.Payer == nil {
-		return fmt.Errorf("%w, transaction payer was nil", p2perrors.ErrInvalidTransaction)
-	}
-
-	if trx.Header.Nonce == nil {
-		return fmt.Errorf("%w, transaction nonce was nil", p2perrors.ErrInvalidTransaction)
-	}
-
-	return nil
-}
-
-func (a *Applicator) ApplyTransaction(ctx context.Context, trx *protocol.Transaction) error {
-	if err := a.validateTransaction(trx); err != nil {
+	if err := a.validateTransaction(transaction); err != nil {
 		return err
 	}
 
->>>>>>> a73ad175
 	errChan := make(chan error, 1)
 
 	a.newTransactionChan <- &transactionEntry{transaction: transaction, errChans: []chan<- error{errChan}}
@@ -738,7 +706,7 @@
 	for prevId, blocks := range a.blocksByPrevious {
 		log.Warnf(" - 0x%s:", hex.EncodeToString([]byte(prevId)))
 
-		for id, _ := range blocks {
+		for id := range blocks {
 			log.Warnf("    - 0x%s", hex.EncodeToString([]byte(id)))
 		}
 	}
@@ -758,7 +726,7 @@
 	for _, height := range heights {
 		log.Warnf(" - %v:", height)
 
-		for id, _ := range a.blocksByHeight[height] {
+		for id := range a.blocksByHeight[height] {
 			log.Warnf("    - 0x%s", hex.EncodeToString([]byte(id)))
 		}
 	}
@@ -768,11 +736,40 @@
 	// Pending Blocks
 	log.Warnf("Pending blocks:")
 
-	for id, _ := range a.pendingBlocks {
+	for id := range a.pendingBlocks {
 		log.Warnf(" - 0x%s", hex.EncodeToString([]byte(id)))
 	}
 
 	a.pendingBlocks = make(map[string]void)
+
+	// Transactions by ID
+	log.Warnf("Transactions by ID:")
+
+	for id, entry := range a.transactionsById {
+		log.Warnf(" - 0x%s", hex.EncodeToString([]byte(id)))
+
+		for _, errChan := range entry.errChans {
+			defer close(errChan)
+			select {
+			case errChan <- p2perrors.ErrTransactionApplicationTimeout:
+			case <-ctx.Done():
+			}
+		}
+	}
+
+	a.transactionsById = make(map[string]*transactionEntry)
+
+	// Payee nonce is not easily convertible back to a form for output, just reset it.
+	a.transactionsByPayeeNonce = make(map[string]map[string]void)
+
+	// Pending Transactions
+	log.Warnf("Pending Transactions:")
+
+	for id := range a.pendingTransactions {
+		log.Warnf(" - 0x%s", hex.EncodeToString([]byte(id)))
+	}
+
+	a.pendingTransactions = make(map[string]void)
 
 	a.forkWatchdog = NewForkWatchdog()
 	// Transaction cache is sent to use during construction so we cannot reset it
@@ -821,13 +818,10 @@
 				a.handleTransactionBroadcast(ctx, transactionBroadcast)
 			case tryApplyBlock := <-a.tryBlockChan:
 				a.handleTryBlockApplication(ctx, tryApplyBlock)
-<<<<<<< HEAD
 			case tryApplyTransaction := <-a.tryTransactionChan:
 				a.handleTryTransactionApplication(ctx, tryApplyTransaction)
-=======
 			case <-a.resetChan:
 				a.handleReset(ctx)
->>>>>>> a73ad175
 
 			case <-ctx.Done():
 				return
