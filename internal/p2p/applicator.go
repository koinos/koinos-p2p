--- conflicted
+++ resolved
@@ -4,11 +4,8 @@
 	"context"
 	"encoding/hex"
 	"errors"
-<<<<<<< HEAD
 	"fmt"
-=======
 	"slices"
->>>>>>> 3dbfd87c
 	"sync/atomic"
 	"time"
 
