--- conflicted
+++ resolved
@@ -2,11 +2,8 @@
 
 import (
 	"context"
-<<<<<<< HEAD
 	"errors"
-=======
 	"fmt"
->>>>>>> 57926bd5
 	"time"
 
 	log "github.com/koinos/koinos-log-golang"
@@ -158,7 +155,6 @@
 }
 
 // NewKoinosGossip constructs a new koinosGossip instance
-<<<<<<< HEAD
 func NewKoinosGossip(
 	ctx context.Context,
 	rpc rpc.RPC,
@@ -167,9 +163,9 @@
 	connector PeerConnectionHandler,
 	id peer.ID) *KoinosGossip {
 
-	block := NewGossipManager(ps, peerErrorChan, "koinos.blocks")
-	transaction := NewGossipManager(ps, peerErrorChan, "koinos.transactions")
-	peers := NewGossipManager(ps, peerErrorChan, "koinos.peers")
+	block := NewGossipManager(ps, peerErrorChan, BlockTopicName)
+	transaction := NewGossipManager(ps, peerErrorChan, TransactionTopicName)
+	peers := NewGossipManager(ps, peerErrorChan, PeerTopicName)
 	kg := KoinosGossip{
 		rpc:           rpc,
 		Block:         block,
@@ -180,14 +176,6 @@
 		Connector:     connector,
 		myPeerID:      id,
 	}
-=======
-func NewKoinosGossip(ctx context.Context, rpc rpc.RPC, ps *pubsub.PubSub, connector PeerConnectionHandler, id peer.ID) *KoinosGossip {
-	block := NewGossipManager(ps, BlockTopicName)
-	transaction := NewGossipManager(ps, TransactionTopicName)
-	peers := NewGossipManager(ps, PeerTopicName)
-	kg := KoinosGossip{rpc: rpc, Block: block, Transaction: transaction, Peer: peers,
-		Connector: connector, PubSub: ps, myPeerID: id}
->>>>>>> 57926bd5
 
 	return &kg
 }
@@ -269,22 +257,12 @@
 
 	// TODO: Fix nil argument
 	// TODO: Perhaps this block should sent to the block cache instead?
-<<<<<<< HEAD
 	if _, err := kg.rpc.ApplyBlock(ctx, &blockBroadcast.Block); err != nil {
 		return errors.New("Gossiped block not applied, because " + err.Error() + ": " + util.BlockString(&blockBroadcast.Block))
 	}
 
 	log.Infof("Gossiped block applied: %s from peer %v", util.BlockString(&blockBroadcast.Block), msg.ReceivedFrom)
 	return nil
-=======
-	if ok, err := kg.rpc.ApplyBlock(ctx, &blockBroadcast.Block); !ok || err != nil {
-		log.Infof("Gossiped block not applied - %s from peer %v", util.BlockString(&blockBroadcast.Block), msg.ReceivedFrom)
-		return false
-	}
-
-	log.Infof("Gossiped block applied - %s from peer %v", util.BlockString(&blockBroadcast.Block), msg.ReceivedFrom)
-	return true
->>>>>>> 57926bd5
 }
 
 func (kg *KoinosGossip) startTransactionGossip(ctx context.Context) {
@@ -339,22 +317,12 @@
 		return nil
 	}
 
-<<<<<<< HEAD
 	if _, err := kg.rpc.ApplyTransaction(ctx, transaction); err != nil {
 		return errors.New("Gossiped transaction not applied, because " + err.Error() + ": " + util.TransactionString(transaction))
 	}
 
 	log.Infof("Gossiped transaction applied: %s from peer %v", util.TransactionString(transaction), msg.ReceivedFrom)
 	return nil
-=======
-	if ok, err := kg.rpc.ApplyTransaction(ctx, transaction); !ok || err != nil {
-		log.Infof("Gossiped transaction not applied - %s from peer %v", util.TransactionString(transaction), msg.ReceivedFrom)
-		return false
-	}
-
-	log.Infof("Gossiped transaction applied - %s from peer %v", util.TransactionString(transaction), msg.ReceivedFrom)
-	return true
->>>>>>> 57926bd5
 }
 
 // ----------------------------------------------------------------------------
