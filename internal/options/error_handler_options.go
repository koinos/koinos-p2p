--- conflicted
+++ resolved
@@ -9,7 +9,6 @@
 	errorScoreThresholdDefault          = 100000
 	errorScoreReconnectThresholdDefault = errorScoreThresholdDefault / 2
 
-<<<<<<< HEAD
 	deserializationErrorScoreDefault               = 5000
 	serializationErrorScoreDefault                 = 0
 	blockIrreversibilityErrorScoreDefault          = 100
@@ -31,32 +30,9 @@
 	forkBombErrorScoreDefault                      = errorScoreThresholdDefault * 2
 	maxHeightErrorScoreDefault                     = blockApplicationErrorScoreDefault
 	protocolMistmatchErrorScoreDefault             = errorScoreThresholdDefault * 2
+	invalidBlockErrorScoreDefault                  = errorScoreThresholdDefault / 10
+	invalidTransactionErrorScoreDefault            = errorScoreThresholdDefault / 10
 	unknownErrorScoreDefault                       = blockApplicationErrorScoreDefault
-=======
-	deserializationErrorScoreDefault         = 5000
-	serializationErrorScoreDefault           = 0
-	blockIrreversibilityErrorScoreDefault    = 100
-	blockApplicationErrorScoreDefault        = 5000
-	unknownPreviousBlockErrorScoreDefault    = 2500
-	blockApplicationTimeoutErrorScoreDefault = 2500
-	maxPendingBlocksErrorScoreDefault        = 1000
-	transactionApplicationErrorScoreDefault  = 100
-	invalidNonceErrorScoreDefault            = 0
-	chainIDMismatchErrorScoreDefault         = errorScoreThresholdDefault * 2
-	chainNotConnectedErrorScoreDefault       = errorScoreThresholdDefault * 2
-	checkpointMismatchErrorScoreDefault      = errorScoreThresholdDefault * 2
-	localRPCErrorScoreDefault                = 0
-	peerRPCErrorScoreDefault                 = 5000
-	localRPCTimeoutErrorScoreDefault         = 0
-	peerRPCTimeoutErrorScoreDefault          = 3500
-	processRequestTimeoutErrorScoreDefault   = 0
-	forkBombErrorScoreDefault                = errorScoreThresholdDefault * 2
-	maxHeightErrorScoreDefault               = blockApplicationErrorScoreDefault
-	protocolMistmatchErrorScoreDefault       = errorScoreThresholdDefault * 2
-	invalidBlockErrorScoreDefault            = errorScoreThresholdDefault / 10
-	invalidTransactionErrorScoreDefault      = errorScoreThresholdDefault / 10
-	unknownErrorScoreDefault                 = blockApplicationErrorScoreDefault
->>>>>>> a73ad175
 )
 
 // PeerErrorHandlerOptions are options for PeerErrorHandler
@@ -65,7 +41,6 @@
 	ErrorScoreThreshold          uint64
 	ErrorScoreReconnectThreshold uint64
 
-<<<<<<< HEAD
 	DeserializationErrorScore               uint64
 	SerializationErrorScore                 uint64
 	BlockIrreversibilityErrorScore          uint64
@@ -87,38 +62,14 @@
 	ForkBombErrorScore                      uint64
 	MaxHeightErrorScore                     uint64
 	ProtocolMismatchErrorScore              uint64
+	InvalidBlockErrorScore                  uint64
+	InvalidTransactionErrorScore            uint64
 	UnknownErrorScore                       uint64
-=======
-	DeserializationErrorScore         uint64
-	SerializationErrorScore           uint64
-	BlockIrreversibilityErrorScore    uint64
-	BlockApplicationErrorScore        uint64
-	UnknownPreviousBlockErrorScore    uint64
-	BlockApplicationTimeoutErrorScore uint64
-	MaxPendingBlocksErrorScore        uint64
-	TransactionApplicationErrorScore  uint64
-	InvalidNonceErrorScore            uint64
-	ChainIDMismatchErrorScore         uint64
-	ChainNotConnectedErrorScore       uint64
-	CheckpointMismatchErrorScore      uint64
-	LocalRPCErrorScore                uint64
-	PeerRPCErrorScore                 uint64
-	LocalRPCTimeoutErrorScore         uint64
-	PeerRPCTimeoutErrorScore          uint64
-	ProcessRequestTimeoutErrorScore   uint64
-	ForkBombErrorScore                uint64
-	MaxHeightErrorScore               uint64
-	ProtocolMismatchErrorScore        uint64
-	InvalidBlockErrorScore            uint64
-	InvalidTransactionErrorScore      uint64
-	UnknownErrorScore                 uint64
->>>>>>> a73ad175
 }
 
 // NewPeerErrorHandlerOptions returns default initialized PeerErrorHandlerOptions
 func NewPeerErrorHandlerOptions() *PeerErrorHandlerOptions {
 	return &PeerErrorHandlerOptions{
-<<<<<<< HEAD
 		ErrorScoreDecayHalflife:                 errorScoreDecayHalflifeDefault,
 		ErrorScoreThreshold:                     errorScoreThresholdDefault,
 		ErrorScoreReconnectThreshold:            errorScoreReconnectThresholdDefault,
@@ -143,34 +94,8 @@
 		ForkBombErrorScore:                      forkBombErrorScoreDefault,
 		MaxHeightErrorScore:                     maxHeightErrorScoreDefault,
 		ProtocolMismatchErrorScore:              protocolMistmatchErrorScoreDefault,
+		InvalidBlockErrorScore:                  invalidBlockErrorScoreDefault,
+		InvalidTransactionErrorScore:            invalidTransactionErrorScoreDefault,
 		UnknownErrorScore:                       unknownErrorScoreDefault,
-=======
-		ErrorScoreDecayHalflife:           errorScoreDecayHalflifeDefault,
-		ErrorScoreThreshold:               errorScoreThresholdDefault,
-		ErrorScoreReconnectThreshold:      errorScoreReconnectThresholdDefault,
-		DeserializationErrorScore:         deserializationErrorScoreDefault,
-		SerializationErrorScore:           serializationErrorScoreDefault,
-		BlockIrreversibilityErrorScore:    blockIrreversibilityErrorScoreDefault,
-		BlockApplicationErrorScore:        blockApplicationErrorScoreDefault,
-		UnknownPreviousBlockErrorScore:    unknownPreviousBlockErrorScoreDefault,
-		BlockApplicationTimeoutErrorScore: blockApplicationTimeoutErrorScoreDefault,
-		MaxPendingBlocksErrorScore:        maxPendingBlocksErrorScoreDefault,
-		TransactionApplicationErrorScore:  transactionApplicationErrorScoreDefault,
-		InvalidNonceErrorScore:            invalidNonceErrorScoreDefault,
-		ChainIDMismatchErrorScore:         chainIDMismatchErrorScoreDefault,
-		ChainNotConnectedErrorScore:       chainNotConnectedErrorScoreDefault,
-		CheckpointMismatchErrorScore:      checkpointMismatchErrorScoreDefault,
-		LocalRPCErrorScore:                localRPCErrorScoreDefault,
-		PeerRPCErrorScore:                 peerRPCErrorScoreDefault,
-		LocalRPCTimeoutErrorScore:         localRPCTimeoutErrorScoreDefault,
-		PeerRPCTimeoutErrorScore:          peerRPCTimeoutErrorScoreDefault,
-		ProcessRequestTimeoutErrorScore:   processRequestTimeoutErrorScoreDefault,
-		ForkBombErrorScore:                forkBombErrorScoreDefault,
-		MaxHeightErrorScore:               maxHeightErrorScoreDefault,
-		ProtocolMismatchErrorScore:        protocolMistmatchErrorScoreDefault,
-		InvalidBlockErrorScore:            invalidBlockErrorScoreDefault,
-		InvalidTransactionErrorScore:      invalidTransactionErrorScoreDefault,
-		UnknownErrorScore:                 unknownErrorScoreDefault,
->>>>>>> a73ad175
 	}
 }