--- conflicted
+++ resolved
@@ -46,15 +46,11 @@
 	config.NodeOptions.InitialPeers = *peerAddresses
 	config.NodeOptions.DirectPeers = *directAddresses
 
-<<<<<<< HEAD
+	config.SetEnableDebugMessages(*verbose)
+
 	client.Start()
 
 	node, err := node.NewKoinosP2PNode(context.Background(), *addr, rpc.NewKoinosRPC(client), requestHandler, *seed, config)
-=======
-	config.SetEnableDebugMessages(*verbose)
-
-	node, err := node.NewKoinosP2PNode(context.Background(), *addr, rpc.NewKoinosRPC(mq), *seed, config)
->>>>>>> bf863ef5
 	if err != nil {
 		panic(err)
 	}
