package main

import (
	"context"
	"flag"
	"log"
	"os"
	"os/signal"
	"strings"
	"syscall"

	koinosmq "github.com/koinos/koinos-mq-golang"
	"github.com/koinos/koinos-p2p/internal/node"
	"github.com/koinos/koinos-p2p/internal/rpc"
)

func getChannelError(errs chan error) error {
	select {
	case err := <-errs:
		return err
	default:
		return nil
	}
}

/**
 * AppendFlag is a helper for the golang flag module (import "flag") that lets you specify a flag multiple times.
 */
type AppendFlag []string

func (a *AppendFlag) Set(value string) error {
	*a = append(*a, value)
	return nil
}

func (a *AppendFlag) String() string {
	return strings.Join(*a, ",")
}

func main() {
	var peerFlags AppendFlag
	var addr = flag.String("listen", "/ip4/127.0.0.1/tcp/8889", "The multiaddress on which the node will listen")
	var seed = flag.Int("seed", 0, "Random seed with which the node will generate an ID")
<<<<<<< HEAD
	var peer = flag.String("peer", "/ip4/127.0.0.1/tcp/8888/p2p/Qmeq45rCLjFt573aFKgLrcAmAMSmYy9WXTuetDsELM2r8m", "Address of a peer to which to connect")
	var amqpFlag = flag.String("a", "amqp://guest:guest@localhost:5673/", "AMQP server URL")
=======
	flag.Var(&peerFlags, "peer", "Address of a peer to which to connect (may specify multiple)")
	flag.Var(&peerFlags, "p", "Address of a peer to which to connect (may specify multiple) (short)")
	var amqpFlag = flag.String("a", "amqp://guest:guest@localhost:5672/", "AMQP server URL")
>>>>>>> ba79cff3

	flag.Parse()

	mq := koinosmq.NewKoinosMQ(*amqpFlag)
	mq.Start()

	host, err := node.NewKoinosP2PNode(context.Background(), *addr, rpc.NewKoinosRPC(), int64(*seed))
	if err != nil {
		panic(err)
	}
	log.Printf("Starting node at address: %s\n", host.GetPeerAddress())

	// Connect to a peer
<<<<<<< HEAD
	if *peer != "" {
		log.Println("Connecting to peer and sending broadcast")
		_, err := host.ConnectToPeer(*peer)
		if err != nil {
			panic(err)
		}

		//errs := make(chan error, 1)
		//host.Protocols.Sync.InitiateProtocol(context.Background(), peer.ID, errs)
		//err = getChannelError(errs)
		//if err != nil {
		//	panic(err)
		//}
=======
	for _, pid := range peerFlags {
		if pid != "" {
			log.Printf("Connecting to peer %s and sending broadcast\n", pid)
			peer, err := host.ConnectToPeer(pid)
			if err != nil {
				panic(err)
			}

			errs := make(chan error, 1)
			host.Protocols.Sync.InitiateProtocol(context.Background(), peer.ID, errs)
			err = getChannelError(errs)
			if err != nil {
				panic(err)
			}
		}
>>>>>>> ba79cff3
	}

	// Wait for a SIGINT or SIGTERM signal
	ch := make(chan os.Signal, 1)
	signal.Notify(ch, syscall.SIGINT, syscall.SIGTERM)
	<-ch
	log.Println("Shutting down node...")
	// Shut the node down
	host.Close()
}<|MERGE_RESOLUTION|>--- conflicted
+++ resolved
@@ -39,16 +39,11 @@
 
 func main() {
 	var peerFlags AppendFlag
-	var addr = flag.String("listen", "/ip4/127.0.0.1/tcp/8889", "The multiaddress on which the node will listen")
+	var addr = flag.String("listen", "/ip4/127.0.0.1/tcp/8888", "The multiaddress on which the node will listen")
 	var seed = flag.Int("seed", 0, "Random seed with which the node will generate an ID")
-<<<<<<< HEAD
-	var peer = flag.String("peer", "/ip4/127.0.0.1/tcp/8888/p2p/Qmeq45rCLjFt573aFKgLrcAmAMSmYy9WXTuetDsELM2r8m", "Address of a peer to which to connect")
-	var amqpFlag = flag.String("a", "amqp://guest:guest@localhost:5673/", "AMQP server URL")
-=======
 	flag.Var(&peerFlags, "peer", "Address of a peer to which to connect (may specify multiple)")
 	flag.Var(&peerFlags, "p", "Address of a peer to which to connect (may specify multiple) (short)")
 	var amqpFlag = flag.String("a", "amqp://guest:guest@localhost:5672/", "AMQP server URL")
->>>>>>> ba79cff3
 
 	flag.Parse()
 
@@ -62,37 +57,14 @@
 	log.Printf("Starting node at address: %s\n", host.GetPeerAddress())
 
 	// Connect to a peer
-<<<<<<< HEAD
-	if *peer != "" {
-		log.Println("Connecting to peer and sending broadcast")
-		_, err := host.ConnectToPeer(*peer)
-		if err != nil {
-			panic(err)
-		}
-
-		//errs := make(chan error, 1)
-		//host.Protocols.Sync.InitiateProtocol(context.Background(), peer.ID, errs)
-		//err = getChannelError(errs)
-		//if err != nil {
-		//	panic(err)
-		//}
-=======
 	for _, pid := range peerFlags {
 		if pid != "" {
 			log.Printf("Connecting to peer %s and sending broadcast\n", pid)
-			peer, err := host.ConnectToPeer(pid)
-			if err != nil {
-				panic(err)
-			}
-
-			errs := make(chan error, 1)
-			host.Protocols.Sync.InitiateProtocol(context.Background(), peer.ID, errs)
-			err = getChannelError(errs)
+			_, err := host.ConnectToPeer(pid)
 			if err != nil {
 				panic(err)
 			}
 		}
->>>>>>> ba79cff3
 	}
 
 	// Wait for a SIGINT or SIGTERM signal
