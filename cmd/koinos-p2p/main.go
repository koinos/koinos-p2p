--- conflicted
+++ resolved
@@ -40,13 +40,8 @@
 }
 
 func main() {
-<<<<<<< HEAD
-	var peerFlags AppendFlag
+	var peerFlags appendFlag
 	var addr = flag.String("listen", "/ip4/127.0.0.1/tcp/8888", "The multiaddress on which the node will listen")
-=======
-	var peerFlags appendFlag
-	var addr = flag.String("listen", "/ip4/127.0.0.1/tcp/8889", "The multiaddress on which the node will listen")
->>>>>>> 2967b0a2
 	var seed = flag.Int("seed", 0, "Random seed with which the node will generate an ID")
 	flag.Var(&peerFlags, "peer", "Address of a peer to which to connect (may specify multiple)")
 	flag.Var(&peerFlags, "p", "Address of a peer to which to connect (may specify multiple) (short)")
